--- conflicted
+++ resolved
@@ -46,7 +46,6 @@
 
 
 def test_input_event_ignore_row_unserializable() -> None:  # noqa D103
-<<<<<<< HEAD
     InputEvent(input=Row({"a": 1}))
 
 
@@ -117,6 +116,7 @@
     # Row data should use fallback serializer
     assert parsed["input"]["row_data"]["type"] == "Row"
     assert parsed["input"]["nested_row"]["inner"]["type"] == "Row"
-=======
+
+
+def test_input_event_ignore_row_unserializable() -> None:  # noqa D103
     InputEvent(input=Row({"a": 1}))
->>>>>>> c8cdedf4
